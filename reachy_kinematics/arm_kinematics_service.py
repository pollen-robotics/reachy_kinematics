--- conflicted
+++ resolved
@@ -52,17 +52,13 @@
         self.logger.info('Node ready!')
 
     def arm_fk(self, request: GetArmFK.Request, response: GetArmFK.Response, side: str, solver, nb_joints: int) -> GetArmFK.Response:
-<<<<<<< HEAD
+        """Compute the forward arm kinematics given the request."""
         try:
             joints = self.joint_state_as_list(request.joint_position, side)
         except ValueError:
             response.success = False
             return response
 
-=======
-        """Compute the forward arm kinematics given the request."""
-        joints = self._joint_state_as_list(request.joint_position, side)
->>>>>>> d78fe237
         if len(joints) != nb_joints:
             response.success = False
             return response
@@ -79,15 +75,11 @@
     def arm_ik(self, request: GetArmIK.Request, response: GetArmIK.Response, side: str, solver, nb_joints: int) -> GetArmIK.Response:
         """Compute the inverse arm kinematics given the request."""
         if request.q0.position:
-<<<<<<< HEAD
             try:
-                q0 = self.joint_state_as_list(request.q0, side)
+                q0 = self._joint_state_as_list(request.q0, side)
             except ValueError:
                 response.success = False
                 return response
-=======
-            q0 = self._joint_state_as_list(request.q0, side)
->>>>>>> d78fe237
 
             if len(q0) != nb_joints:
                 self.logger.warning(f'Wrong number of joints provided ({len(q0)} instead of {nb_joints})!')
